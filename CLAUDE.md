# CLAUDE.md

This file provides guidance to Claude Code (claude.ai/code) when working with code in this repository.

## Development Commands

- **Build**: `make build` - Builds the entire project
- **Test**: `make test` - Runs all tests with verbose output
- **Lint**: `make lint` - Runs golangci-lint with auto-fix enabled using configuration at `integration/golangci-lint.yml`
- **Tidy**: `make tidy` - Runs `go mod tidy` to clean up module dependencies
- **Install Tools**: `make install-tools` - Installs required development tools (golangci-lint v1.64.5)
- **Test Coverage**: `go test -cover` - Runs tests with coverage information
- **Single Test**: `go test -v ./path/to/package` - Runs tests for a specific package

All make targets automatically check for Go 1.24.0+ requirement and run `go mod tidy` as needed.

## Architecture

This is a Skip Graph middleware implementation in Go. The system follows a layered architecture:

### Core Components

1. **Skip Graph Node**: Each node has a unique 32-byte identifier and consists of two main components:
   - **Node**: Contains skip graph routing logic
   - **Network**: Provides network communication services between nodes

2. **Model Layer** (`model/`):
   - `skipgraph/identifier.go`: Core 32-byte identifier type with comparison operations
   - `skipgraph/identity.go`: Node identity management
   - `skipgraph/lookupTable.go`: Skip graph lookup table implementation
   - `skipgraph/membershipVector.go`: Membership vector for skip graph levels
   - `messages/message.go`: Message types for inter-node communication
   - `address.go`: Network addressing

3. **Network Layer** (`net/`):
   - `network.go`: Interface definition for network abstraction
   - `network/network.go`: Concrete network implementation
   - `internal/connection.go`: Connection management
   - `internal/connection/grpc_connection.go`: gRPC-based connections
   - `internal/connection/message.proto`: Protocol buffer definitions

4. **Testing Infrastructure** (`unittest/`):
   - `mocknet/`: Mock network implementations for testing
   - `fixtures.go`: Test fixtures and utilities
   - `bytes.go`: Byte manipulation utilities for tests

### Key Design Patterns

- **Interface-based Architecture**: The network layer is defined as an interface, allowing for different network implementations
- **Message Handler Pattern**: The network layer uses configurable message handlers based on message type
- **Identifier-based Routing**: Network communication uses 32-byte identifiers, abstracting away IP addresses
- **Validation-driven Development**: Uses `github.com/go-playground/validator/v10` for struct validation

## Code Conventions

- Follow semantic commit format: `[type][scope] Summary` where type is one of: `feat`, `improve`, `fix`, `cleanup`, `refactor`, `revert`
- Use godoc comments for all public functions, types, and packages
- Add tests for all new functionality - test coverage is required
- Use `gofmt` for code formatting
- Follow Go idiomatic style and conventions
- Keep functions small and focused on single tasks
- Use meaningful variable and function names
- Update godoc comments when modifying existing code
- Always follow the guidelines outlined in `AGENTS.md` for code style, testing, and contribution standards

<<<<<<< HEAD
### Logger Dependency Injection

**MANDATORY**: All components must use dependency injection for logging. Loggers must never be initialized internally.

**Function Signatures:**
- Logger must always be the **first parameter** in constructors and functions
- Exception: Test helpers with `*testing.T` - logger must be the **second parameter** (after `*testing.T`)

**Struct Definitions:**
- Logger must always be the **first field** in struct definitions
- Use `zerolog.Logger` for structured logging

**Examples:**

```go
// ✅ CORRECT: Constructor with logger first
func NewWorkerPool(logger zerolog.Logger, queueSize int, workerCount int) *Pool {
    logger = logger.With().Str("component", "worker_pool").Logger()
    // ...
}

// ✅ CORRECT: Struct with logger first
type Pool struct {
    logger      zerolog.Logger  // First field
    workerCount int
    queue       chan modules.Job
    // ...
}

// ✅ CORRECT: Test helper with logger second (after *testing.T)
func NewMockComponent(t *testing.T, logger zerolog.Logger) *MockComponent {
    // ...
}

// ✅ CORRECT: Regular function with logger first
func ProcessMessage(logger zerolog.Logger, msg Message) error {
    logger.Debug().Msg("Processing message")
    // ...
}

// ❌ INCORRECT: Logger not first
func NewPool(queueSize int, logger zerolog.Logger) *Pool { /* ... */ }

// ❌ INCORRECT: Logger not first field
type Pool struct {
    queueSize int
    logger    zerolog.Logger  // Should be first
}

// ❌ INCORRECT: Internal logger initialization
func NewPool(queueSize int) *Pool {
    logger := log.With().Str("component", "pool").Logger()  // Don't do this
    // ...
}
```

**Testing:**
- Use `unittest.Logger(zerolog.TraceLevel)` to create loggers for tests
- Inject logger into constructors during testing, never use global loggers

=======
>>>>>>> cf18d691
## Testing Best Practices

- **Use unittest package helpers**: The `unittest` package provides test helpers to avoid boilerplate code
  - `ChannelMustCloseWithinTimeout`: Assert a single channel closes within timeout
  - `ChannelsMustCloseWithinTimeout`: Assert multiple channels close within timeout
  - `CallMustReturnWithinTimeout`: Assert a function returns within timeout
  - `RequireAllReady`: Assert components become ready within default timeout
  - `RequireAllDone`: Assert components become done within default timeout
- **Avoid redundant patterns**: Never use `select` with `time.After` for channel timeouts - use unittest helpers instead
- **Channel types**: When testing channels, use `chan interface{}` for compatibility with unittest helpers

## Dependencies

- Go 1.23+ (Makefile enforces 1.24.0+)
- `github.com/go-playground/validator/v10` for validation
- `github.com/stretchr/testify` for testing
- golangci-lint v1.64.5 for linting

## Reference Documentation

The `/docs` folder contains reference documentation and blueprints for this project:

- `skip-graphs-journal.pdf`: Core academic paper and technical specifications for Skip Graph implementation
- Additional design documents and implementation blueprints (as they are added)

**When asked to "consult the docs":**
1. Read the relevant documentation in the `/docs` folder
2. Understand the theoretical foundation and design specifications
3. Implement the feature according to the documented specifications
4. Ensure implementation follows both the academic model and project conventions

## Cross-Language Development

This Go implementation is developed in tandem with a reference Rust implementation at `github.com/thep2p/skipgraph-rust`. Both repositories:

- Share the same core architecture (Node/Network pattern)
- Use identical 32-byte identifier systems
- Maintain feature parity across languages
- Are developed under the same `thep2p` organization

**Common Development Patterns:**
- When implementing new features, reference the Rust implementation for design patterns and behavior
- Port Rust features to Go while adapting to Go idioms and conventions
- Maintain consistent API designs across both implementations
- Ensure comprehensive testing for all ported features

**For Feature Implementation:**
1. Study the feature implementation in the Rust version
2. Adapt the design to Go conventions and patterns
3. Implement with proper error handling and validation
4. Write comprehensive tests including unit and integration tests
5. Update documentation and godoc comments
6. Run full test suite and linting to ensure code quality

## Module Path

The module uses `github/thep2p/skipgraph-go` as its path (note: this differs from the GitHub URL which is `github.com/thep2p/skipgraph-go`).<|MERGE_RESOLUTION|>--- conflicted
+++ resolved
@@ -63,7 +63,6 @@
 - Update godoc comments when modifying existing code
 - Always follow the guidelines outlined in `AGENTS.md` for code style, testing, and contribution standards
 
-<<<<<<< HEAD
 ### Logger Dependency Injection
 
 **MANDATORY**: All components must use dependency injection for logging. Loggers must never be initialized internally.
@@ -124,8 +123,6 @@
 - Use `unittest.Logger(zerolog.TraceLevel)` to create loggers for tests
 - Inject logger into constructors during testing, never use global loggers
 
-=======
->>>>>>> cf18d691
 ## Testing Best Practices
 
 - **Use unittest package helpers**: The `unittest` package provides test helpers to avoid boilerplate code
@@ -134,6 +131,7 @@
   - `CallMustReturnWithinTimeout`: Assert a function returns within timeout
   - `RequireAllReady`: Assert components become ready within default timeout
   - `RequireAllDone`: Assert components become done within default timeout
+  - `ChannelMustNotCloseWithinTimeout`: Assert a channel does not close within timeout
 - **Avoid redundant patterns**: Never use `select` with `time.After` for channel timeouts - use unittest helpers instead
 - **Channel types**: When testing channels, use `chan interface{}` for compatibility with unittest helpers
 
