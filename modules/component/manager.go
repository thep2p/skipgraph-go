--- conflicted
+++ resolved
@@ -3,29 +3,19 @@
 import (
 	"context"
 	"fmt"
-<<<<<<< HEAD
 	"github.com/rs/zerolog"
-=======
->>>>>>> cf18d691
 	"github.com/thep2p/skipgraph-go/modules"
+	"sync"
 )
 
 type Manager struct {
-<<<<<<< HEAD
 	logger        zerolog.Logger // structured logger for component events
 	components    []modules.Component
-	started       chan interface{}               // closed when Start is called (the manager has started)
-=======
-	components    []modules.Component
->>>>>>> cf18d691
 	readyChan     chan interface{}               // closed when all components are ready
 	doneChan      chan interface{}               // closed when all components are done
 	startupLogic  func(modules.ThrowableContext) // startup logic to be executed on Start
 	shutdownLogic func()                         // shutdown logic to be executed on Done
-<<<<<<< HEAD
-=======
 	startOnce     sync.Once                      // ensures Start is only called once
->>>>>>> cf18d691
 }
 
 var _ modules.Component = (*Manager)(nil)
@@ -61,7 +51,6 @@
 }
 
 // NewManager creates a new Manager with the given options
-<<<<<<< HEAD
 // Args:
 //   - logger: zerolog.Logger for logging component lifecycle events
 //   - opts: variadic options for configuring the manager
@@ -72,14 +61,10 @@
 		Str("component", "manager").
 		Logger()
 
-=======
-func NewManager(opts ...Option) *Manager {
->>>>>>> cf18d691
 	m := &Manager{
 		components: make([]modules.Component, 0),
 		readyChan:  make(chan interface{}),
 		doneChan:   make(chan interface{}),
-		started:    make(chan interface{}),
 		logger:     logger,
 	}
 
@@ -93,33 +78,7 @@
 func (m *Manager) Start(ctx modules.ThrowableContext) {
 	select {
 	case <-ctx.Done():
-<<<<<<< HEAD
 		m.logger.Debug().Msg("Start called but context already done")
-		return
-	case <-m.started:
-		m.logger.Error().Msg("Component manager already started")
-		ctx.ThrowIrrecoverable(fmt.Errorf("component manager already started"))
-	default:
-		m.logger.Info().Int("component_count", len(m.components)).Msg("Starting component manager")
-		close(m.started)
-		if m.startupLogic != nil {
-			m.logger.Debug().Msg("Executing startup logic")
-			m.startupLogic(ctx)
-		}
-		// Start all components
-		m.logger.Debug().Msg("Starting all components")
-		for i, c := range m.components {
-			m.logger.Debug().Int("component_index", i).Msg("Starting component")
-			c.Start(ctx)
-		}
-
-		// Wait for all components to be ready in a separate goroutine
-		go m.waitForReady(ctx)
-
-		// Wait for all components to be done in a separate goroutine
-		go m.waitForDone(ctx)
-		m.logger.Debug().Msg("Component manager startup initiated")
-=======
 		return
 	default:
 	}
@@ -130,35 +89,42 @@
 	m.startOnce.Do(
 		func() {
 			started = true // Indicate that Start has been called
+			m.logger.Info().Int("component_count", len(m.components)).Msg("Starting component manager")
+
 			if m.startupLogic != nil {
+				m.logger.Debug().Msg("Executing startup logic")
 				m.startupLogic(ctx)
 			}
 
 			// Start all components in parallel
+			m.logger.Debug().Msg("Starting all components in parallel")
 			var wg sync.WaitGroup
 			wg.Add(len(m.components))
-			for _, c := range m.components {
-				go func(component modules.Component) {
+			for i, c := range m.components {
+				go func(index int, component modules.Component) {
 					defer wg.Done()
+					m.logger.Debug().Int("component_index", index).Msg("Starting component")
 					component.Start(ctx)
-				}(c)
+				}(i, c)
 			}
 
 			// Wait for all components to be started
 			go func() {
 				wg.Wait()
+				m.logger.Debug().Msg("All components started, waiting for ready")
 				// Now wait for all components to be ready
 				m.waitForReady(ctx)
 			}()
 
 			// Wait for all components to be done in a separate goroutine
 			go m.waitForDone(ctx)
+			m.logger.Debug().Msg("Component manager startup initiated")
 		},
 	)
 
 	if !started {
+		m.logger.Error().Msg("Component manager start called multiple times")
 		ctx.ThrowIrrecoverable(fmt.Errorf("start called multiple times on Manager"))
->>>>>>> cf18d691
 	}
 }
 
@@ -173,46 +139,29 @@
 func (m *Manager) waitForReady(ctx context.Context) {
 	// If no components, immediately close ready channel
 	if len(m.components) == 0 {
-<<<<<<< HEAD
 		m.logger.Debug().Msg("No components to wait for, marking ready immediately")
-=======
->>>>>>> cf18d691
 		close(m.readyChan)
 		return
 	}
 
-<<<<<<< HEAD
 	m.logger.Debug().Int("component_count", len(m.components)).Msg("Waiting for all components to be ready")
-	// Wait for all components to be ready
-	for i, component := range m.components {
-		select {
-		case <-ctx.Done():
-			m.logger.Warn().Msg("Context cancelled while waiting for components to be ready")
-			return // Exit if context is done
-		case <-component.Ready():
-			m.logger.Debug().Int("component_index", i).Msg("Component ready")
-			// Component is ready, continue to next
-		}
-	}
-
-	// Close the ready channel
-	m.logger.Info().Msg("All components ready")
-	close(m.readyChan)
-=======
+
 	// Wait for all components to be ready in parallel
 	var wg sync.WaitGroup
 	wg.Add(len(m.components))
 
-	for _, component := range m.components {
-		go func(c modules.Component) {
+	for i, component := range m.components {
+		go func(index int, c modules.Component) {
 			defer wg.Done()
 			select {
 			case <-ctx.Done():
+				m.logger.Warn().Int("component_index", index).Msg("Context cancelled while waiting for component ready")
 				return // Exit if context is done
 			case <-c.Ready():
+				m.logger.Debug().Int("component_index", index).Msg("Component ready")
 				// Component is ready
 			}
-		}(component)
+		}(i, component)
 	}
 
 	// Wait for all goroutines to complete or context to be done
@@ -224,63 +173,50 @@
 
 	select {
 	case <-ctx.Done():
+		m.logger.Warn().Msg("Context cancelled while waiting for components to be ready")
 		return // Exit if context is done
 	case <-done:
 		// All components are ready
+		m.logger.Info().Msg("All components ready")
 		close(m.readyChan)
 	}
->>>>>>> cf18d691
 }
 
 func (m *Manager) waitForDone(ctx context.Context) {
 	<-ctx.Done()
-<<<<<<< HEAD
 	m.logger.Info().Msg("Context cancelled, initiating shutdown")
+
 	if m.shutdownLogic != nil {
 		m.logger.Debug().Msg("Executing shutdown logic")
-=======
-	if m.shutdownLogic != nil {
->>>>>>> cf18d691
 		m.shutdownLogic()
 	}
 
 	// If no components, immediately close done channel
 	if len(m.components) == 0 {
-<<<<<<< HEAD
 		m.logger.Debug().Msg("No components to wait for, marking done immediately")
-=======
->>>>>>> cf18d691
 		close(m.doneChan)
 		return
 	}
 
-<<<<<<< HEAD
 	m.logger.Debug().Int("component_count", len(m.components)).Msg("Waiting for all components to be done")
-	// Wait for all components to be done
-	for i, component := range m.components {
-		m.logger.Debug().Int("component_index", i).Msg("Waiting for component to be done")
-		<-component.Done()
-		m.logger.Debug().Int("component_index", i).Msg("Component done")
-	}
-
-	// Close the done channel
-	m.logger.Info().Msg("All components done, shutdown complete")
-=======
+
 	// Wait for all components to be done in parallel
 	var wg sync.WaitGroup
 	wg.Add(len(m.components))
 
-	for _, component := range m.components {
-		go func(c modules.Component) {
+	for i, component := range m.components {
+		go func(index int, c modules.Component) {
 			defer wg.Done()
+			m.logger.Debug().Int("component_index", index).Msg("Waiting for component to be done")
 			<-c.Done()
-		}(component)
+			m.logger.Debug().Int("component_index", index).Msg("Component done")
+		}(i, component)
 	}
 
 	// Wait for all components to finish
 	wg.Wait()
 
 	// Close the done channel
->>>>>>> cf18d691
+	m.logger.Info().Msg("All components done, shutdown complete")
 	close(m.doneChan)
 }